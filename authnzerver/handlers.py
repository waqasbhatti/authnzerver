--- conflicted
+++ resolved
@@ -251,12 +251,7 @@
 
             response_dict = {"success": response['success'],
                              "response":response,
-<<<<<<< HEAD
-                             "message": response['messages'],
-                             "reqid": reqid}
-=======
                              "messages": response['messages']}
->>>>>>> f5bd230f
 
             encrypted_base64 = encrypt_message(
                 response_dict,
